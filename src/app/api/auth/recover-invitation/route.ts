--- conflicted
+++ resolved
@@ -50,19 +50,14 @@
     console.log(`Found guest: ${guest.first_name} ${guest.last_name} (ID: ${guest.id})`)
 
     // Verify the invitation_recovery template exists
-<<<<<<< HEAD
     let template
     const { data: existingTemplate, error: templateError } = await supabaseAdmin
-=======
-    const { data: template, error: templateError } = await supabaseAdmin
->>>>>>> 7ef8f943
       .from('email_templates')
       .select('*')
       .eq('template_type', 'invitation_recovery')
       .eq('is_active', true)
       .single()
 
-<<<<<<< HEAD
     if (templateError || !existingTemplate) {
       console.warn('⚠️ Invitation recovery template not found, attempting to create it:', templateError)
 
@@ -171,10 +166,6 @@
     if (!process.env.RESEND_API_KEY || process.env.RESEND_API_KEY === 'your_resend_api_key_here') {
       console.error('❌ Resend API key not configured properly')
       console.error('🔧 Please set RESEND_API_KEY environment variable')
-=======
-    if (templateError || !template) {
-      console.error('Invitation recovery template not found or inactive:', templateError)
->>>>>>> 7ef8f943
       // Still return success to avoid revealing system issues
       return NextResponse.json(
         { message: 'If this email is in our guest list, you will receive your invitation code shortly.' },
@@ -182,11 +173,7 @@
       )
     }
 
-<<<<<<< HEAD
-    console.log(`✅ Resend API key configured: ${process.env.RESEND_API_KEY.substring(0, 10)}...`)
-=======
-    console.log(`Using template: ${template.subject}`)
->>>>>>> 7ef8f943
+    console.log(`✅ Resend API key configured: ${process.env.RESEND_API_KEY.substring(0, 10)}...`)
 
     // Validate Resend API configuration
     if (!process.env.RESEND_API_KEY || process.env.RESEND_API_KEY === 'your_resend_api_key_here') {
@@ -199,7 +186,6 @@
       )
     }
 
-<<<<<<< HEAD
     console.log(`✅ Resend API key configured: ${process.env.RESEND_API_KEY.substring(0, 10)}...`)
 
     // Validate Resend API configuration
@@ -214,11 +200,6 @@
     }
 
     console.log(`✅ Resend API key configured: ${process.env.RESEND_API_KEY.substring(0, 10)}...`)
-
-=======
-    console.log(`✅ Resend API key configured: ${process.env.RESEND_API_KEY.substring(0, 10)}...`);
-    
->>>>>>> 7ef8f943
     // Prepare template variables
     const baseVariables: EmailTemplateVariables = {
       couple_names: 'Ashton & Cheyenne',
@@ -263,10 +244,6 @@
           subject: processedSubject,
           htmlContent: processedHtmlContent,
           textContent: processedTextContent,
-<<<<<<< HEAD
-=======
-          templateType: 'invitation_recovery',
->>>>>>> 7ef8f943
           guestId: guest.id,
           variables: guestVariables
         }),
