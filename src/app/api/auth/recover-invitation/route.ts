--- conflicted
+++ resolved
@@ -68,7 +68,6 @@
 
     console.log(`Using template: ${template.subject}`)
 
-<<<<<<< HEAD
     // Validate Resend API configuration
     if (!process.env.RESEND_API_KEY || process.env.RESEND_API_KEY === 'your_resend_api_key_here') {
       console.error('❌ Resend API key not configured properly')
@@ -80,10 +79,8 @@
       )
     }
 
-    console.log(`✅ Resend API key configured: ${process.env.RESEND_API_KEY.substring(0, 10)}...`)
-
-=======
->>>>>>> bbdd95d4
+    console.log(`✅ Resend API key configured: ${process.env.RESEND_API_KEY.substring(0, 10)}...`);
+    
     // Prepare template variables
     const baseVariables: EmailTemplateVariables = {
       couple_names: 'Ashton & Cheyenne',
@@ -98,7 +95,6 @@
       invitation_code: guest.invitation_code
     }
 
-<<<<<<< HEAD
     // Process template variables in the template content
     const processedSubject = template.subject.replace(/{{couple_names}}/g, guestVariables.couple_names || 'Ashton & Cheyenne')
 
@@ -122,20 +118,14 @@
 
     // Send invitation code via email with timeout and enhanced error handling
     // Use the same pattern as working admin emails - pass content directly
-=======
-    // Send invitation code via email with timeout and enhanced error handling
->>>>>>> bbdd95d4
     try {
       const emailResult = await Promise.race([
         sendEmail({
           to: guest.email,
-<<<<<<< HEAD
           subject: processedSubject,
           htmlContent: processedHtmlContent,
           textContent: processedTextContent,
-=======
           templateType: 'invitation_recovery',
->>>>>>> bbdd95d4
           guestId: guest.id,
           variables: guestVariables
         }),
@@ -145,7 +135,6 @@
       ])
 
       if (emailResult.success) {
-<<<<<<< HEAD
         console.log(`✅ Recovery email sent successfully to ${guest.email}:`, emailResult.messageId)
         console.log(`📧 Email tracking ID: ${emailResult.trackingId}`)
       } else {
@@ -156,15 +145,6 @@
     } catch (emailError) {
       console.error(`💥 Email send error for ${guest.email}:`, emailError)
       console.error(`🔍 Full error details:`, emailError instanceof Error ? emailError.stack : emailError)
-=======
-        console.log(`Recovery email sent successfully to ${guest.email}:`, emailResult.messageId)
-      } else {
-        console.error(`Failed to send recovery email to ${guest.email}:`, emailResult.error)
-        // Still return success to avoid revealing email existence
-      }
-    } catch (emailError) {
-      console.error(`Email send error for ${guest.email}:`, emailError)
->>>>>>> bbdd95d4
       // Still return success to avoid revealing email existence
     }
 
